--- conflicted
+++ resolved
@@ -1,6 +1,7 @@
 # Changelog
 
 ## Unreleased
+- Updated Polymer 2.0 element test file template to use ES6.
 <!-- Add new, unreleased items here. -->
 
 ## v1.5.4 [08-31-2017]
@@ -27,11 +28,6 @@
 - When no specific option is set for Bundler's `rewriteUrlsInTemplates` the CLI attempts to get the version of Polymer for the project using `bower`.  When Polymer 2.x is discovered, `rewriteUrlsInTemplates` is defaulted to `false`.  In case of Polymer 1.x or where version can not be identified, it defaults to `true`.  Any user settings override these defaults.
 - Fix issue where negative `extraDependencies` globs were not working.
 - test: Add support for WCT `config-file` option.
-<<<<<<< HEAD
-- Updated Polymer 2.0 element test file template to use ES6.
-<!-- Add new, unreleased items here. -->
-=======
->>>>>>> 8f4e81cd
 
 ## v1.3.1 [07-06-2017]
 - Fixed [issue #710](https://github.com/Polymer/polymer-cli/issues/710) where the es5 custom elements adapter would not be added when bundling.
