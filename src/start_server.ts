/**
 * @license
 * Copyright (c) 2015 The Polymer Project Authors. All rights reserved.
 * This code may only be used under the BSD style license found at
 * http://polymer.github.io/LICENSE.txt
 * The complete set of authors may be found at
 * http://polymer.github.io/AUTHORS.txt
 * The complete set of contributors may be found at
 * http://polymer.github.io/CONTRIBUTORS.txt
 * Code distributed by Google as part of the polymer project is also
 * subject to an additional IP rights grant found at
 * http://polymer.github.io/PATENTS.txt
 */

/// <reference path="../custom_typings/spdy.d.ts" />

import * as assert from 'assert';
import * as express from 'express';
import * as mime from 'mime';
import * as fs from 'mz/fs';
import * as path from 'path';
import * as pem from 'pem';
import * as send from 'send';
// TODO: Switch to node-http2 when compatible with express
// https://github.com/molnarg/node-http2/issues/100
import * as http from 'spdy';
import * as url from 'url';

import {makeApp} from './make_app';

import findPort = require('find-port');
import opn = require('opn');

/** h2 push manifest cache */
let _pushManifest = {};

export interface ServerOptions {
  /** The root directory to serve **/
  root?: string;

  /** The port to serve from */
  port?: number;

  /** The hostname to serve from */
  hostname?: string;

  /** Whether to open the browser when run **/
  open?: boolean;

  /** The browser(s) to open when run with open argument **/
  browser?: string[];

  /** The URL path to open in each browser **/
  openPath?: string;

  /** The component directory to use **/
  componentDir?: string;

  /** The package name to use for the root directory **/
  packageName?: string;

  /** The HTTP protocol to use */
  protocol?: string;

  /** Path to TLS service key for HTTPS */
  keyPath?: string;

  /** Path to TLS certificate for HTTPS */
  certPath?: string;

  /** Path to H2 push-manifest file */
  pushManifestPath?: string;
}

async function applyDefaultOptions(options: ServerOptions):
    Promise<ServerOptions> {
      const withDefaults = Object.assign({}, options);
      Object.assign(withDefaults, {
        port: await nextOpenPort(options.port),
        hostname: options.hostname || 'localhost',
        root: path.resolve(options.root || '.'),
        certPath: options.certPath || 'cert.pem',
        keyPath: options.keyPath || 'key.pem',
      });
      return withDefaults;
    }

/**
 * If port unspecified/negative, finds an open port on localhost
 * @param {number} port
 * @returns {Promise<number>} Promise of open port
 */
async function nextOpenPort(port: number):
    Promise<number> {
      if (!port || port < 0) {
        port = await new Promise<number>(resolve => {
          // TODO: Switch from `find-port` to `get-port`. `find-port` always
          // resolves a port number even if none are available. The error-event
          // handler in `startWithPort` catches the issue.
          findPort(8080, 8180, (ports: number[]) => {
            resolve(ports[0]);
          });
        });
      }
      return port;
    }

/**
 * @return {Promise} A Promise that completes when the server has started.
 */
export async function startServer(options: ServerOptions):
    Promise<http.Server> {
      options = options || {};
      assertNodeVersion(options);
      try {
        return await startWithPort(options)
      } catch (e) {
        console.error('ERROR: Server failed to start:', e);
        throw new Error(e);
      }
    }

const portInUseMessage = (port: number) => `
ERROR: Port in use: ${port}
Please choose another port, or let an unused port be chosen automatically.
`;

export function getApp(options: ServerOptions): express.Express {
  // Preload the h2-push manifest to avoid the cost on first push
  if (options.pushManifestPath) {
    getPushManifest(options.root, options.pushManifestPath);
  }

  const port = options.port;
  const root = options.root;
  const app = express();

  console.log(`Starting Polyserve...
    serving on port: ${port}
    from root: ${root}
  `);

  const polyserve = makeApp({
    componentDir: options.componentDir,
<<<<<<< HEAD
    packageName: options.packageName, root,
=======
    packageName: options.packageName,
    root: root,
>>>>>>> c91df542
  });
  options.packageName = polyserve.packageName;

  const filePathRegex: RegExp = /.*\/.+\..{1,}$/;

  app.use('/components/', polyserve);

  app.get('/*', (req, res) => {
    pushResources(options, req, res);
    const filePath = req.path;
    send(req, filePath, {root: root})
        .on('error',
            (error: send.SendError) => {
              if ((error).status == 404 && !filePathRegex.test(filePath)) {
                send(req, '/', {root: root}).pipe(res);
              } else {
                res.statusCode = error.status || 500;
                res.end(error.message);
              }
            })
        .pipe(res);
  });
  return app;
}

/**
 * Open the given web page URL. If no browser keyword is provided, `opn` will
 * use
 * the user's default browser.
 */
function openWebPage(url: string, withBrowser?: string) {
  const openOptions = {app: withBrowser};
  opn(url, openOptions, (err) => {
    if (err) {
      // log error and continue
      console.error(
          `ERROR: Problem launching "${openOptions.app || 'default web browser'
                                                          }".`);
    }
  });
}

/**
 * Opens a browser
 * @param options
 * @param serverUrl
 * @param componentUrl
 */
function openBrowser(
    options: ServerOptions, serverUrl: Object, componentUrl: url.Url) {
  if (options.open) {
    let openUrl: url.Url;
    if (options.openPath) {
      openUrl = Object.assign({}, serverUrl);
      openUrl.pathname = options.openPath;
    } else {
      openUrl = Object.assign({}, componentUrl);
    }
    if (!Array.isArray(options.browser)) {
      openWebPage(url.format(openUrl));
    } else {
      options.browser.forEach((browser) => {
        openWebPage(url.format(openUrl), browser);
      });
    }
  }
}

/**
 * Determines whether a protocol requires HTTPS
 * @param {string} protocol Protocol to evaluate.
 * @returns {boolean}
 */
function isHttps(protocol: string): boolean {
  return ['https/1.1', 'https', 'h2'].indexOf(protocol) > -1;
}

/**
 * Gets the URLs for the main and component pages
 * @param {ServerOptions} options
 * @returns {{serverUrl: {protocol: string, hostname: string, port: string},
 * componentUrl: url.Url}}
 */
function getServerUrls(options: ServerOptions) {
  const serverUrl = {
    protocol: isHttps(options.protocol) ? 'https' : 'http',
    hostname: options.hostname,
    port: `${options.port}`,
  };
  const componentUrl: url.Url = Object.assign({}, serverUrl);
  componentUrl.pathname = `components/${options.packageName}/`;
  return {serverUrl, componentUrl};
}

/**
 * Handles server-ready tasks (prints URLs and opens browser)
 * @param {ServerOptions} options
 */
function handleServerReady(options: ServerOptions) {
  const urls = getServerUrls(options);
  console.log(`Files in this directory are available under the following URLs
    applications: ${url
                  .format(urls.serverUrl)}
    reusable components: ${url.format(urls.componentUrl)}`);
  openBrowser(options, urls.serverUrl, urls.componentUrl);
}

/**
 * Generates a TLS certificate for HTTPS
 * @returns {Promise<{}>} Promise of {key: string, cert: string}
 */
async function createTLSCertificate(): Promise<{
  key: string, cert: string
}> {
  const keys: any = await new Promise((resolve, reject) => {
    console.log('Generating TLS certificate...');
    pem.createCertificate(
        {days: 365, selfSigned: true}, (err: any, keys: any) => {
          if (err) {
            reject(err);
          } else {
            resolve(keys);
          }
        });
  });

  return {
    cert: keys.certificate,
    key: keys.serviceKey,
  };
}

/**
 * Gets the current TLS certificate (from current directory)
 * or generates one if needed
 * @param {string} keyPath path to TLS service key
 * @param {string} certPath path to TLS certificate
 * @returns {Promise<{}>} Promise of {key: string, cert: string}
 */
async function getTLSCertificate(keyPath: string, certPath: string): Promise<{
  key: string, cert: string
}> {
  let certObj: {cert: string, key: string};

  if (keyPath && certPath) {
    // TODO: Simplify code with ES6 destructuring when TypeScript 2.1 arrives.
    //
    // While TypeScript 2.0 already supports it, tsc does not transpile
    // async/await
    // to ES5, which is scheduled for TypeScript 2.1. The advantages of
    // async/await
    // outweigh that of array destructuring, so go the verbose way for now...

    try {
      const certData = await Promise.all([
        fs.readFile(certPath).then((value: Buffer) => value.toString().trim()),
        fs.readFile(keyPath).then((value: Buffer) => value.toString().trim())
      ]);
      const cert: string = certData[0];
      const key: string = certData[1];
      if (key && cert) {
        certObj = {
          cert: cert,
          key: key,
        };
      }
    } catch (err) {
      // If the cert/key file doesn't exist, generate new TLS certificate
      if (err.code !== 'ENOENT') {
        throw new Error(`cannot read certificate ${err}`);
      }
    }
  }

  if (!certObj) {
    certObj = await createTLSCertificate();

    if (keyPath && certPath) {
      await Promise.all([
        fs.writeFile(certPath, certObj.cert),
        fs.writeFile(keyPath, certObj.key)
      ]);
    }
  }

  return certObj;
}

/**
 * Asserts that Node version is valid for h2 protocol
 * @param {ServerOptions} options
 */
function assertNodeVersion(options: ServerOptions) {
  if (options.protocol === 'h2') {
    const matches = /(\d+)\./.exec(process.version);
    if (matches) {
      const major = Number(matches[1]);
      assert(
          major >= 5,
          'h2 requires ALPN which is only supported in node.js >= 5.0');
    }
  }
}

/**
 * Creates an HTTP(S) server
 * @param app
 * @param {ServerOptions} options
 * @returns {Promise<http.Server>} Promise of server
 */
async function createServer(app: any, options: ServerOptions):
    Promise<http.Server> {
      const opt: any = {spdy: {protocols: [options.protocol]}};

      if (isHttps(options.protocol)) {
        const keys = await getTLSCertificate(options.keyPath, options.certPath);
        opt.key = keys.key;
        opt.cert = keys.cert;
      } else {
        opt.spdy.plain = true;
        opt.spdy.ssl = false;
      }

      return http.createServer(opt, app);
    }

/**
 * Starts an HTTP(S) server on a specific port
 * @param {ServerOptions} userOptions
 * @returns {Promise<http.Server>} Promise of server
 */
async function startWithPort(userOptions: ServerOptions):
    Promise<http.Server> {
      const options = await applyDefaultOptions(userOptions);
      const app = getApp(options);
      const server = await createServer(app, options);
      await new Promise((resolve, reject) => {
        server.listen(options.port, options.hostname, () => {
          handleServerReady(options);
          resolve();
        });

        server.on('error', (err: any) => {
          if (err.code === 'EADDRINUSE') {
            console.error(portInUseMessage(options.port));
          }
          reject(err);
        });
      });
      return server;
    }

/**
 * Asserts file existence for all specified files in a push-manifest
 * @param {string} root path to root directory
 * @param {string} manifest manifest object
 */
function assertValidManifest(root: string, manifest: {[path: string]: any}) {

  function assertExists(filename: string) {
    const fname = path.join(root, filename);
    try {
      // Ignore root path, since that always exists for the router
      if (filename !== '/') {
        assert(fs.existsSync(fname), `not found: ${fname}`);
      }
    } catch (err) {
      throw new Error(`invalid h2-push manifest: ${err}`);
    }
  }

  for (const refFile of Object.keys(manifest)) {
    assertExists(refFile);
    for (const pushFile of Object.keys(manifest[refFile])) {
      assertExists(pushFile);
    }
  }
}

/**
 * Reads a push-manifest from the specified path, or a cached version
 * of the file
 * @param {string} root path to root directory
 * @param {string} manifestPath path to manifest file
 * @returns {any} the manifest
 */
function getPushManifest(root: string, manifestPath: string):
    {[path: string]: any} {
      if (!_pushManifest[manifestPath]) {
        const data = fs.readFileSync(manifestPath);
        const manifest = JSON.parse(data.toString());
        assertValidManifest(root, manifest);
        _pushManifest[manifestPath] = manifest;
      }
      return _pushManifest[manifestPath];
    }

/**
 * Pushes any resources for the requested file
 * @param options server options
 * @param req HTTP request
 * @param res HTTP response
 */
function pushResources(options: ServerOptions, req: any, res: any) {
  if (res.push && options.protocol === 'h2' && options.pushManifestPath &&
      !req.get('x-is-push')) {
    // TODO: Handle preload link headers

    const pushManifest =
        getPushManifest(options.root, options.pushManifestPath);
    const resources = pushManifest[req.path];
    if (resources) {
      const root = options.root;
      for (const filename of Object.keys(resources)) {
        const stream: NodeJS.WritableStream =
            res.push(filename, {
                 request: {accept: '*/*'},
                 response: {
                   'content-type': mime.lookup(filename),

                   // Add an X-header to the pushed request so we don't trigger
                   // pushes for pushes
                   'x-is-push': 'true'
                 }
               })
                .on('error',
                    (err: any) =>
                        console.error('failed to push', filename, err));
        fs.createReadStream(path.join(root, filename)).pipe(stream);
      }
    }
  }
}<|MERGE_RESOLUTION|>--- conflicted
+++ resolved
@@ -142,12 +142,8 @@
 
   const polyserve = makeApp({
     componentDir: options.componentDir,
-<<<<<<< HEAD
-    packageName: options.packageName, root,
-=======
     packageName: options.packageName,
     root: root,
->>>>>>> c91df542
   });
   options.packageName = polyserve.packageName;
 
