/**
 * @license
 * Copyright (c) 2016 The Polymer Project Authors. All rights reserved.
 * This code may only be used under the BSD style license found at
 * http://polymer.github.io/LICENSE.txt
 * The complete set of authors may be found at
 * http://polymer.github.io/AUTHORS.txt
 * The complete set of contributors may be found at
 * http://polymer.github.io/CONTRIBUTORS.txt
 * Code distributed by Google as part of the polymer project is also
 * subject to an additional IP rights grant found at
 * http://polymer.github.io/PATENTS.txt
 */

import fs = require('fs');
import path = require('path');
import util = require('util');

import {GitRepo} from './git';
import {NpmPackage} from './npm';
import {GitHubConnection, GitHubRepo, GitHubRepoReference} from './github';
import {mergedBowerConfigsFromRepos} from './util/bower';
import exec, {checkCommand, ExecResult} from './util/exec';
import {existsSync} from './util/fs';
import {BatchProcessResponse, batchProcess, fsConcurrencyPreset, githubConcurrencyPreset, npmPublishConcurrencyPreset} from './util/batch-process';

import _rimraf = require('rimraf');
const rimraf: (dir: string) => void = util.promisify(_rimraf);

/**
 * Like Object.assign(), copy the values from one Map to the target Map.
 */
async function mapAssign<T, V>(target: Map<T, V>, source: Map<T, V>) {
  for (const [repo, error] of source) {
    target.set(repo, error);
  }
}

/**
<<<<<<< HEAD
 * Either clone the given WorkspaceRepo or fetch/update an existing local git
 * repo, checking out the specific repo refs.
 */
async function cloneOrUpdateWorkspaceRepo(repo: WorkspaceRepo) {
  if (repo.git.isGit()) {
    await repo.git.fetch();
    await repo.git.destroyAllUncommittedChangesAndFiles();
  } else {
    await repo.git.clone(repo.github.cloneUrl);
  }
  await repo.git.checkout(repo.github.ref || repo.github.defaultBranch);
}

/**
 * Validate your environment/workspace/context before running. Throws an
 * exception if a problem is found.
 *
 * This is required so that we can use the globally installed commands without
 * installing and compiling our own copies.
 */
async function validateEnvironment() {
  if (!(await checkCommand('git'))) {
    throw new Error(
        'polymer-workspace: global "git" command not found. Install git on your machine and then retry.');
  }
  if (!(await checkCommand('bower'))) {
    throw new Error(
        'polymer-workspace: global "bower" command not found. Install bower on your machine and then retry.');
  }
  if (!(await checkCommand('npm'))) {
    throw new Error(
        'polymer-workspace: global "npm" command not found. Install npm on your machine and then retry.');
  }
}

=======
 * An object containing info about an error and the repo that it occurred in.
 */
>>>>>>> 05ff7472
interface GitHubRepoError {
  error: Error;
  repoReference: GitHubRepoReference;
}

/**
 * When running a batch process, return an array of two items: the
 * WorkspaceRepos where the until of work completed successfully, and a Map of
 * all WorkspaceRepos where the work failed (pointing to the thrown Error in
 * each directory).
 */
export type BatchProcessResponse = [WorkspaceRepo[], Map<WorkspaceRepo, Error>];

/**
 * A WorkspaceRepo contains all data to specify the github repo, as well as
 * an active session to interact with the local git repository.
 */
export interface WorkspaceRepo {
  dir: string;
  git: GitRepo;
  npm: NpmPackage;
  github: GitHubRepo;
}

export interface WorkspaceInitOptions {
  fresh?: boolean;
  verbose?: boolean;
}

/**
 * Workspace - An instance for creating new workspaces. The `init()`
 * method drives the loading, creation, and configuration of each workspace
 * repo. Repos are loaded from GitHub, and a GitHub API Token is required to
 * use.
 *
 * A Workspace instance returns WorkspaceRepo objects, which the user
 * can use to interact with each repo in the workspace.
 */
export class Workspace {
  dir: string;
  private _github: GitHubConnection;

  constructor(options: {token: string, dir: string}) {
    this.dir = options.dir;
    this._github = new GitHubConnection(options.token);
  }

  /**
   * Initialize the workspace. This is the driver of all initialization and
   * setup logic.
   */
  async init(
      patterns: {include: string[], exclude?: string[]},
      options?: WorkspaceInitOptions): Promise<{
    workspaceRepos: WorkspaceRepo[],
    failures: Map<WorkspaceRepo, Error>
  }> {
    // Validate the current environment is polymer-workspace-ready.
    await validateEnvironment();

    // Fetch our repos from the given patterns.
    const githubRepos =
        await this._determineGitHubRepos(patterns.include, patterns.exclude);
    let workspaceRepos = githubRepos.map((r) => this._openWorkspaceRepo(r));
    const failedWorkspaceRepos = new Map<WorkspaceRepo, Error>();

    // Clean up the workspace folder and prepare it for repo clones.
    await this._prepareWorkspaceFolders(workspaceRepos, options);

    // Update in-place and/or clone repositories from GitHub.
    const repoUpdateResults =
        await this._cloneOrUpdateWorkspaceRepos(workspaceRepos);
    collectFailures(failedWorkspaceRepos, repoUpdateResults.failures);
    workspaceRepos = [...repoUpdateResults.successes.keys()];

    // Setup Bower for the entire workspace.
    const bowerConfigureResults =
        await this._configureBowerWorkspace(workspaceRepos);
    collectFailures(failedWorkspaceRepos, bowerConfigureResults.failures);
    workspaceRepos = [...bowerConfigureResults.successes.keys()];

    // All done!
    return {workspaceRepos, failures: failedWorkspaceRepos};
  }

  /**
   * Install all bower dependencies in the initialized workspace.
   */
  async installBowerDependencies(): Promise<ExecResult> {
    return exec(this.dir, `bower`, ['install', '-F'], {maxBuffer: 1000 * 1024});
  }

  /**
   * Given the arrays of repos patterns, expand the set (where wildcards are
   * employed) and then reduce the set with excludes, and set the workspace
   * repos appropriately.
   */
  private async _determineGitHubRepos(
      repoPatterns: string[], excludes: string[] = []): Promise<GitHubRepo[]> {
    excludes = excludes.map(String.prototype.toLowerCase);

    let repoRefs: GitHubRepoReference[] =
        await this._github.expandRepoPatterns(repoPatterns);
    repoRefs = repoRefs.filter(
        (repoRef) => !excludes.includes(repoRef.fullName.toLowerCase()));

    const githubReposMaybe: Array<GitHubRepo|GitHubRepoError> =
        await Promise.all(repoRefs.map(async (repoRef) => {
          try {
            return await this._github.getRepoInfo(repoRef);
          } catch (err) {
            return {error: err, repoReference: repoRef};
          }
        }));

    return githubReposMaybe.filter((repoResponse) => {
      if ((repoResponse as GitHubRepoError).error) {
        const {fullName} = (repoResponse as GitHubRepoError).repoReference;
        const {message} = (repoResponse as GitHubRepoError).error;
        console.log(`Repo not found: ${fullName} (${message})`);
        return null;
      }
      return true;
    }) as GitHubRepo[];
  }

  /**
   * Create a new WorkspaceRepo -- includes an active GitRepo session - for a
   * given GitHubRepo object.
   */
  private _openWorkspaceRepo(repo: GitHubRepo): WorkspaceRepo {
    const sessionDir = path.resolve(this.dir, repo.name);
    return {
      dir: sessionDir,
      git: new GitRepo(sessionDir),
      npm: new NpmPackage(sessionDir),
      github: repo,
    };
  }

  /**
   * Cleans up the workspace folder and fixes repos which may be in
   * incomplete or bad state due to previous abandoned runs.
   */
  private async _prepareWorkspaceFolders(
      repos: WorkspaceRepo[], options: WorkspaceInitOptions = {}) {
    const workspaceDir = this.dir;

    // Clean up repos when 'fresh' option is true.
    if (options.fresh) {
      if (options.verbose) {
        console.log(`Removing workspace folder ${workspaceDir}...`);
      }
      await rimraf(workspaceDir);
    }

    // Ensure repos folder exists.
    if (!existsSync(workspaceDir)) {
      if (options.verbose) {
        console.log(`Creating workspace folder ${workspaceDir}...`);
      }
      fs.mkdirSync(workspaceDir);
    }

    // If a folder exists for a workspace repo and it can't be opened,
    // we need to remove it.  This happens when there's not a --fresh
    // invocation and bower installed the dependency instead of git.
    return batchProcess(repos, async (repo: WorkspaceRepo) => {
      if (existsSync(repo.dir) && !repo.git.isGit()) {
        if (options.verbose) {
          console.log(`Removing existing folder: ${repo.dir}...`);
        }
        await rimraf(repo.dir);
      }
    }, {concurrency: fsConcurrencyPreset});
  }

  /**
   * Given all the repos defined in the workspace, lets iterate through them
   * and either clone them or update their clones and set them to the specific
   * refs.
   */
  private async _cloneOrUpdateWorkspaceRepos(repos: WorkspaceRepo[]) {
<<<<<<< HEAD
    return batchProcess(repos, cloneOrUpdateWorkspaceRepo, {
      concurrency: concurrencyPresets.fs
    });
=======
    return batchProcess(repos, async (repo: WorkspaceRepo) => {
      if (repo.git.isGit()) {
        await repo.git.fetch();
        await repo.git.destroyAllUncommittedChangesAndFiles();
      } else {
        await repo.git.clone(repo.github.cloneUrl);
      }
      await repo.git.checkout(repo.github.ref || repo.github.defaultBranch);
    }, {concurrency: fsConcurrencyPreset});
>>>>>>> 05ff7472
  }

  /**
   * Creates a .bowerrc that tells bower to use the workspace dir (`.`) as
   * the installation dir (instead of default (`./bower_components`) dir.
   * Creates a bower.json which sets all the workspace repos as dependencies
   * and also includes the devDependencies from all workspace repos under test.
   */
  private async _configureBowerWorkspace(repos: WorkspaceRepo[]) {
    fs.writeFileSync(path.join(this.dir, '.bowerrc'), '{"directory": "."}');
    const bowerConfig = mergedBowerConfigsFromRepos(repos);
    // Make bower config point bower packages of workspace repos to themselves
    // to override whatever any direct or transitive dependencies say.
    const results = await batchProcess(repos, async (repo) => {
      const sha = await repo.git.getHeadSha();
      bowerConfig.dependencies[repo.github.name] =
          `./${repo.github.name}#${sha}`;
    }, {concurrency: fsConcurrencyPreset});

    fs.writeFileSync(
        path.join(this.dir, 'bower.json'), JSON.stringify(bowerConfig));
    return results;
  }
<<<<<<< HEAD
=======

  /**
   * Creates a .bowerrc that tells bower to use the workspace dir (`.`) as
   * the installation dir (instead of default (`./bower_components`) dir.
   * Creates a bower.json which sets all the workspace repos as dependencies
   * and also includes the devDependencies from all workspace repos under test.
   */
  private async _installWorkspaceDependencies() {
    await exec(this.dir, `bower`, ['install', '-F'], {maxBuffer: 1000 * 1024});
  }

  /**
   * Validate your environment/workspace/context before running. Throw if bad.
   */
  private async _initValidate() {
    if (this.isInitialized) {
      throw new Error('Workspace has already been initialized.');
    }
    if (!(await checkCommand('git'))) {
      throw new Error(
          'polymer-workspace: global "git" command not found. Install git on your machine and then retry.');
    }
    if (!(await checkCommand('bower'))) {
      throw new Error(
          'polymer-workspace: global "bower" command not found. Install bower on your machine and then retry.');
    }
    if (!(await checkCommand('npm'))) {
      throw new Error(
          'polymer-workspace: global "npm" command not found. Install npm on your machine and then retry.');
    }
  }

  /**
   * Initialize the Workspace. This is the driver of all initialization and
   * setup logic.
   */
  async init(
      patterns: {include: string[], exclude?: string[]},
      options?: WorkspaceInitOptions): Promise<{
    workspaceRepos: WorkspaceRepo[],
    failures: Map<WorkspaceRepo, Error>
  }> {
    // Validate the current environment is polymer-workspace-ready.
    await this._initValidate();

    // Fetch our repos from the given patterns.
    const githubRepos =
        await this._determineGitHubRepos(patterns.include, patterns.exclude);
    let workspaceRepos = githubRepos.map((r) => this._openWorkspaceRepo(r));
    const failedWorkspaceRepos = new Map<WorkspaceRepo, Error>();

    // Clean up the workspace folder and prepare it for repo clones.
    await this._prepareWorkspaceFolders(workspaceRepos, options);

    // Update in-place and/or clone repositories from GitHub.
    const repoUpdateResults =
        await this._cloneOrUpdateWorkspaceRepos(workspaceRepos);
    mapAssign(failedWorkspaceRepos, repoUpdateResults.failures);
    workspaceRepos = [...repoUpdateResults.successes.keys()];

    // Setup Bower for the entire workspace.
    const bowerConfigureResults =
        await this._configureBowerWorkspace(workspaceRepos);
    mapAssign(failedWorkspaceRepos, bowerConfigureResults.failures);
    workspaceRepos = [...bowerConfigureResults.successes.keys()];

    // Install bower dependencies.
    await this._installWorkspaceDependencies();

    // All done!
    this._initializedRepos = workspaceRepos;
    return {workspaceRepos, failures: failedWorkspaceRepos};
  }

  /**
   * Run some function of work over each workspace repo, returning a collection
   * of successes and failures for each run.
   */
  async run(
      workspaceRepos: WorkspaceRepo[],
      fn: (repo: WorkspaceRepo) => Promise<void>,
      concurrency = 1): Promise<BatchProcessResponse<WorkspaceRepo, void>> {
    this.assertInitialized();
    return batchProcess(workspaceRepos, fn, {concurrency});
  }

  /**
   * Create a new branch on each repo.
   */
  async startNewBranch(workspaceRepos: WorkspaceRepo[], newBranch: string):
      Promise<BatchProcessResponse<WorkspaceRepo, ExecResult>> {
    this.assertInitialized();
    return batchProcess(workspaceRepos, (repo) => {
      return repo.git.createBranch(newBranch);
    }, {concurrency: fsConcurrencyPreset});
  }

  /**
   * Commit changes on each repo with the given commit message.
   */
  async commitChanges(workspaceRepos: WorkspaceRepo[], message: string):
      Promise<BatchProcessResponse<WorkspaceRepo, ExecResult>> {
    this.assertInitialized();
    return batchProcess(workspaceRepos, (repo) => {
      return repo.git.commit(message);
    }, {concurrency: fsConcurrencyPreset});
  }

  /**
   * Push the current repo HEAD to the given `pushToBranch` branch on GitHub.
   */
  async pushChangesToGithub(
      workspaceRepos: WorkspaceRepo[], pushToBranch?: string,
      forcePush = false):
      Promise<BatchProcessResponse<WorkspaceRepo, ExecResult>> {
    this.assertInitialized();
    return batchProcess(workspaceRepos, (repo) => {
      return repo.git.pushCurrentBranchToOrigin(pushToBranch, forcePush);
    }, {concurrency: githubConcurrencyPreset});
  }

  /**
   * (Not Yet Implemented) Publish a new version to NPM.
   */
  async publishPackagesToNpm(
      workspaceRepos: WorkspaceRepo[], distTag = 'latest'):
      Promise<BatchProcessResponse<WorkspaceRepo, ExecResult>> {
    this.assertInitialized();
    return batchProcess(workspaceRepos, (repo) => {
      return repo.npm.publishToNpm(distTag);
    }, {concurrency: npmPublishConcurrencyPreset});
  }
>>>>>>> 05ff7472
}<|MERGE_RESOLUTION|>--- conflicted
+++ resolved
@@ -22,7 +22,7 @@
 import {mergedBowerConfigsFromRepos} from './util/bower';
 import exec, {checkCommand, ExecResult} from './util/exec';
 import {existsSync} from './util/fs';
-import {BatchProcessResponse, batchProcess, fsConcurrencyPreset, githubConcurrencyPreset, npmPublishConcurrencyPreset} from './util/batch-process';
+import {BatchProcessResponse, batchProcess, fsConcurrencyPreset} from './util/batch-process';
 
 import _rimraf = require('rimraf');
 const rimraf: (dir: string) => void = util.promisify(_rimraf);
@@ -37,7 +37,6 @@
 }
 
 /**
-<<<<<<< HEAD
  * Either clone the given WorkspaceRepo or fetch/update an existing local git
  * repo, checking out the specific repo refs.
  */
@@ -73,10 +72,9 @@
   }
 }
 
-=======
+/**
  * An object containing info about an error and the repo that it occurred in.
  */
->>>>>>> 05ff7472
 interface GitHubRepoError {
   error: Error;
   repoReference: GitHubRepoReference;
@@ -149,13 +147,13 @@
     // Update in-place and/or clone repositories from GitHub.
     const repoUpdateResults =
         await this._cloneOrUpdateWorkspaceRepos(workspaceRepos);
-    collectFailures(failedWorkspaceRepos, repoUpdateResults.failures);
+    mapAssign(failedWorkspaceRepos, repoUpdateResults.failures);
     workspaceRepos = [...repoUpdateResults.successes.keys()];
 
     // Setup Bower for the entire workspace.
     const bowerConfigureResults =
         await this._configureBowerWorkspace(workspaceRepos);
-    collectFailures(failedWorkspaceRepos, bowerConfigureResults.failures);
+    mapAssign(failedWorkspaceRepos, bowerConfigureResults.failures);
     workspaceRepos = [...bowerConfigureResults.successes.keys()];
 
     // All done!
@@ -260,21 +258,8 @@
    * refs.
    */
   private async _cloneOrUpdateWorkspaceRepos(repos: WorkspaceRepo[]) {
-<<<<<<< HEAD
-    return batchProcess(repos, cloneOrUpdateWorkspaceRepo, {
-      concurrency: concurrencyPresets.fs
-    });
-=======
-    return batchProcess(repos, async (repo: WorkspaceRepo) => {
-      if (repo.git.isGit()) {
-        await repo.git.fetch();
-        await repo.git.destroyAllUncommittedChangesAndFiles();
-      } else {
-        await repo.git.clone(repo.github.cloneUrl);
-      }
-      await repo.git.checkout(repo.github.ref || repo.github.defaultBranch);
-    }, {concurrency: fsConcurrencyPreset});
->>>>>>> 05ff7472
+    return batchProcess(
+        repos, cloneOrUpdateWorkspaceRepo, {concurrency: fsConcurrencyPreset});
   }
 
   /**
@@ -298,139 +283,4 @@
         path.join(this.dir, 'bower.json'), JSON.stringify(bowerConfig));
     return results;
   }
-<<<<<<< HEAD
-=======
-
-  /**
-   * Creates a .bowerrc that tells bower to use the workspace dir (`.`) as
-   * the installation dir (instead of default (`./bower_components`) dir.
-   * Creates a bower.json which sets all the workspace repos as dependencies
-   * and also includes the devDependencies from all workspace repos under test.
-   */
-  private async _installWorkspaceDependencies() {
-    await exec(this.dir, `bower`, ['install', '-F'], {maxBuffer: 1000 * 1024});
-  }
-
-  /**
-   * Validate your environment/workspace/context before running. Throw if bad.
-   */
-  private async _initValidate() {
-    if (this.isInitialized) {
-      throw new Error('Workspace has already been initialized.');
-    }
-    if (!(await checkCommand('git'))) {
-      throw new Error(
-          'polymer-workspace: global "git" command not found. Install git on your machine and then retry.');
-    }
-    if (!(await checkCommand('bower'))) {
-      throw new Error(
-          'polymer-workspace: global "bower" command not found. Install bower on your machine and then retry.');
-    }
-    if (!(await checkCommand('npm'))) {
-      throw new Error(
-          'polymer-workspace: global "npm" command not found. Install npm on your machine and then retry.');
-    }
-  }
-
-  /**
-   * Initialize the Workspace. This is the driver of all initialization and
-   * setup logic.
-   */
-  async init(
-      patterns: {include: string[], exclude?: string[]},
-      options?: WorkspaceInitOptions): Promise<{
-    workspaceRepos: WorkspaceRepo[],
-    failures: Map<WorkspaceRepo, Error>
-  }> {
-    // Validate the current environment is polymer-workspace-ready.
-    await this._initValidate();
-
-    // Fetch our repos from the given patterns.
-    const githubRepos =
-        await this._determineGitHubRepos(patterns.include, patterns.exclude);
-    let workspaceRepos = githubRepos.map((r) => this._openWorkspaceRepo(r));
-    const failedWorkspaceRepos = new Map<WorkspaceRepo, Error>();
-
-    // Clean up the workspace folder and prepare it for repo clones.
-    await this._prepareWorkspaceFolders(workspaceRepos, options);
-
-    // Update in-place and/or clone repositories from GitHub.
-    const repoUpdateResults =
-        await this._cloneOrUpdateWorkspaceRepos(workspaceRepos);
-    mapAssign(failedWorkspaceRepos, repoUpdateResults.failures);
-    workspaceRepos = [...repoUpdateResults.successes.keys()];
-
-    // Setup Bower for the entire workspace.
-    const bowerConfigureResults =
-        await this._configureBowerWorkspace(workspaceRepos);
-    mapAssign(failedWorkspaceRepos, bowerConfigureResults.failures);
-    workspaceRepos = [...bowerConfigureResults.successes.keys()];
-
-    // Install bower dependencies.
-    await this._installWorkspaceDependencies();
-
-    // All done!
-    this._initializedRepos = workspaceRepos;
-    return {workspaceRepos, failures: failedWorkspaceRepos};
-  }
-
-  /**
-   * Run some function of work over each workspace repo, returning a collection
-   * of successes and failures for each run.
-   */
-  async run(
-      workspaceRepos: WorkspaceRepo[],
-      fn: (repo: WorkspaceRepo) => Promise<void>,
-      concurrency = 1): Promise<BatchProcessResponse<WorkspaceRepo, void>> {
-    this.assertInitialized();
-    return batchProcess(workspaceRepos, fn, {concurrency});
-  }
-
-  /**
-   * Create a new branch on each repo.
-   */
-  async startNewBranch(workspaceRepos: WorkspaceRepo[], newBranch: string):
-      Promise<BatchProcessResponse<WorkspaceRepo, ExecResult>> {
-    this.assertInitialized();
-    return batchProcess(workspaceRepos, (repo) => {
-      return repo.git.createBranch(newBranch);
-    }, {concurrency: fsConcurrencyPreset});
-  }
-
-  /**
-   * Commit changes on each repo with the given commit message.
-   */
-  async commitChanges(workspaceRepos: WorkspaceRepo[], message: string):
-      Promise<BatchProcessResponse<WorkspaceRepo, ExecResult>> {
-    this.assertInitialized();
-    return batchProcess(workspaceRepos, (repo) => {
-      return repo.git.commit(message);
-    }, {concurrency: fsConcurrencyPreset});
-  }
-
-  /**
-   * Push the current repo HEAD to the given `pushToBranch` branch on GitHub.
-   */
-  async pushChangesToGithub(
-      workspaceRepos: WorkspaceRepo[], pushToBranch?: string,
-      forcePush = false):
-      Promise<BatchProcessResponse<WorkspaceRepo, ExecResult>> {
-    this.assertInitialized();
-    return batchProcess(workspaceRepos, (repo) => {
-      return repo.git.pushCurrentBranchToOrigin(pushToBranch, forcePush);
-    }, {concurrency: githubConcurrencyPreset});
-  }
-
-  /**
-   * (Not Yet Implemented) Publish a new version to NPM.
-   */
-  async publishPackagesToNpm(
-      workspaceRepos: WorkspaceRepo[], distTag = 'latest'):
-      Promise<BatchProcessResponse<WorkspaceRepo, ExecResult>> {
-    this.assertInitialized();
-    return batchProcess(workspaceRepos, (repo) => {
-      return repo.npm.publishToNpm(distTag);
-    }, {concurrency: npmPublishConcurrencyPreset});
-  }
->>>>>>> 05ff7472
 }